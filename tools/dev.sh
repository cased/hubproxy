#!/bin/bash
set -e

# Default configuration
DEFAULT_SECRET="dev-secret"
DEFAULT_TARGET_PORT=8082
DB_PATH=".cache/hubproxy.db"
UNIX_SOCKET=""

# Parse arguments
while [[ "$#" -gt 0 ]]; do
    case $1 in
        --target-port) TARGET_PORT="$2"; shift ;;
        --unix-socket) UNIX_SOCKET="$2"; shift ;;
        --help) 
            echo "Usage: $0 [--target-port PORT] [--unix-socket SOCKET]"
            echo "Starts HubProxy development environment with:"
            echo "  1. SQLite database"
            echo "  2. Test server (for receiving forwarded webhooks)"
            echo "  3. Webhook proxy"
            echo ""
            echo "Options:"
            echo "  --target-port  Port for test server (default: 8082)"
            echo "  --unix-socket  Unix socket for test server"
            exit 0
            ;;
        *) echo "Unknown parameter: $1"; exit 1 ;;
    esac
    shift
done

TARGET_PORT=${TARGET_PORT:-$DEFAULT_TARGET_PORT}

# Ensure we're in the project root
cd "$(dirname "$0")/.."

echo "🚀 Starting HubProxy development environment..."

# Cleanup function
cleanup() {
    echo "Cleaning up..."
    # Kill test server
    if [ -n "$TEST_SERVER_PID" ]; then
        kill $TEST_SERVER_PID 2>/dev/null || true
    fi
    # Kill any existing proxy processes
    pkill -f "hubproxy.*--target" || true
    if [ -e "$UNIX_SOCKET" ]; then
        rm "$UNIX_SOCKET"
    fi
}

# Set up cleanup on script exit
trap cleanup EXIT

# Run cleanup on start to ensure no leftover processes
cleanup

# Create cache directory if it doesn't exist
mkdir -p "$(dirname "$DB_PATH")"

# Export development environment variables
echo "Previous webhook secret: $HUBPROXY_WEBHOOK_SECRET"
export HUBPROXY_WEBHOOK_SECRET=${HUBPROXY_WEBHOOK_SECRET:-$DEFAULT_SECRET}
echo "Using webhook secret: $HUBPROXY_WEBHOOK_SECRET (default: $DEFAULT_SECRET)"

# Start the test server in the background
echo "Starting test server..."
if [ -n "$UNIX_SOCKET" ]; then
    go run internal/cmd/dev/testserver/main.go --unix-socket "$UNIX_SOCKET" > .cache/testserver.log 2>&1 &
else
    go run internal/cmd/dev/testserver/main.go --port $TARGET_PORT > .cache/testserver.log 2>&1 &
fi
TEST_SERVER_PID=$!

# Wait for test server to be ready
if [ -n "$UNIX_SOCKET" ]; then
    echo "Waiting for Unix socket to be created..."
    while [ ! -e "$UNIX_SOCKET" ]; do
        sleep 0.1
    done
else
    echo "Waiting for test server..."
    sleep 2
fi

# Start the proxy
echo "Starting webhook proxy..."
if [ -n "$UNIX_SOCKET" ]; then
    TARGET_URL="unix://$UNIX_SOCKET"
else
    TARGET_URL="http://localhost:$TARGET_PORT"
fi

go run cmd/hubproxy/main.go \
<<<<<<< HEAD
    --target "http://localhost:$TARGET_PORT" \
    --db "sqlite:$DB_PATH" \
=======
    --target-url "$TARGET_URL" \
    --db-type sqlite \
    --db-dsn "$DB_PATH" \
>>>>>>> 9ee6cc55
    --validate-ip=false \
    --log-level debug<|MERGE_RESOLUTION|>--- conflicted
+++ resolved
@@ -93,13 +93,7 @@
 fi
 
 go run cmd/hubproxy/main.go \
-<<<<<<< HEAD
-    --target "http://localhost:$TARGET_PORT" \
+    --target-url "$TARGET_URL" \
     --db "sqlite:$DB_PATH" \
-=======
-    --target-url "$TARGET_URL" \
-    --db-type sqlite \
-    --db-dsn "$DB_PATH" \
->>>>>>> 9ee6cc55
     --validate-ip=false \
     --log-level debug