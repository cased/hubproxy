--- conflicted
+++ resolved
@@ -44,11 +44,7 @@
 	// Use the existing builder's placeholder format
 	query := s.builder.
 		Insert(s.tableName).
-<<<<<<< HEAD
 		Columns("id", "type", "payload", "headers", "created_at", "status", "error", "repository", "sender", "replayed_from", "original_time").
-=======
-		Columns("id", "type", "payload", "headers", "created_at", "error", "repository", "sender").
->>>>>>> 7c2476fa
 		Values(
 			event.ID,
 			event.Type,
@@ -83,11 +79,7 @@
 func (s *BaseStorage) ListEvents(ctx context.Context, opts storage.QueryOptions) ([]*storage.Event, int, error) {
 	// Build base query
 	query := s.builder.Select(
-<<<<<<< HEAD
 		"id", "type", "payload", "headers", "created_at", "status", "error", "repository", "sender", "replayed_from", "original_time",
-=======
-		"id", "type", "payload", "headers", "created_at", "error", "repository", "sender",
->>>>>>> 7c2476fa
 	).From(s.tableName)
 
 	// Add conditions
@@ -200,13 +192,9 @@
 
 // GetEvent returns a single event by ID
 func (s *BaseStorage) GetEvent(ctx context.Context, id string) (*storage.Event, error) {
-<<<<<<< HEAD
 	query := s.builder.
 		Select("id", "type", "payload", "headers", "created_at", "status", "error", "repository", "sender", "replayed_from", "original_time").
 		From(s.tableName).
-=======
-	query := s.builder.Select("id", "type", "payload", "headers", "created_at", "error", "repository", "sender").From(s.tableName).
->>>>>>> 7c2476fa
 		Where(sq.Eq{"id": id}).
 		Limit(1)
 
